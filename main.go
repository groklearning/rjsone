--- conflicted
+++ resolved
@@ -15,13 +15,10 @@
 	"strings"
 
 	jsone "github.com/taskcluster/json-e"
-<<<<<<< HEAD
+	jsone_interpreter "github.com/taskcluster/json-e/interpreter"
 	// Quick hack of ghodss YAML to expose a new method
 	yaml_ghodss "github.com/wryun/yaml-1"
 	yaml_v2 "gopkg.in/yaml.v2"
-=======
-	jsone_interpreter "github.com/taskcluster/json-e/interpreter"
->>>>>>> b7240450
 )
 
 const description = `rjsone is a simple wrapper around the JSON-e templating language.
@@ -304,7 +301,7 @@
 			}
 
 			var o interface{}
-			err = yaml.Unmarshal(stdoutBytes, &o)
+			err = yaml_ghodss.Unmarshal(stdoutBytes, &o)
 			if err != nil {
 				return nil, err
 			}
@@ -339,7 +336,7 @@
 			}
 
 			var o interface{}
-			err = yaml.Unmarshal(stdoutBytes, &o)
+			err = yaml_ghodss.Unmarshal(stdoutBytes, &o)
 			if err != nil {
 				return nil, err
 			}
